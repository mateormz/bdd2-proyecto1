import struct
import os
import sys
sys.path.append(os.path.join(os.path.dirname(__file__), '..', 'core'))
sys.path.append(os.path.join(os.path.dirname(__file__), '..'))

from schema import Schema, Field, Kind
from io_counters import IOCounter, count_read, count_write

D = 2
MAX_CHAINING = 1
BLOCK_FACTOR = 3
    
class Bucket:
    def __init__(self, records=[], next_bucket=-1, schema=None):
        self.records = records
        self.next_bucket = next_bucket
        self.schema = schema
        self.record_size = schema.size if schema else 0
        self.bucket_size = (BLOCK_FACTOR * self.record_size) + 4

    def pack(self):
        records_data = b''

        for record in self.records:
            records_data += self.schema.pack(record)
        
        remaining_slots = BLOCK_FACTOR - len(self.records)
        records_data += b'\x00' * (remaining_slots * self.record_size)    
        next_bucket_data = struct.pack('i', self.next_bucket)
        return records_data + next_bucket_data

    @staticmethod
    def unpack(data: bytes, schema):
        record_size = schema.size
        bucket_size = (BLOCK_FACTOR * record_size) + 4

        if len(data) < bucket_size:
            data = data.ljust(bucket_size, b'\x00')
        
        records = []

        for i in range(BLOCK_FACTOR):
            offset = i * record_size
            record_data = data[offset:offset + record_size]
            
            if record_data != b'\x00' * record_size:
                record_dict = schema.unpack(record_data)
                if any(str(v).strip() for v in record_dict.values() if v):
                    records.append(record_dict)
                
        records_section_size = BLOCK_FACTOR * record_size
        next_bucket_data = data[records_section_size:records_section_size + 4]
        next_bucket = struct.unpack('i', next_bucket_data)[0]
        
        return Bucket(records, next_bucket, schema)

class ExtendibleHashing:
    def __init__(self, filename: str, schema: Schema, key_field: str, hash_function=None):
<<<<<<< HEAD
        out_dir = os.path.abspath(os.path.join(os.path.dirname(__file__), '..', '..', 'out'))
        os.makedirs(out_dir, exist_ok=True)
        
=======
        base_dir = os.path.abspath(os.path.join(os.path.dirname(__file__), '..', '..'))
        out_dir = os.path.join(base_dir, 'out')
        os.makedirs(out_dir, exist_ok=True)

>>>>>>> d2f50ff7
        if not filename.endswith('.dat'):
            filename = filename + '.dat'
        self.filename = os.path.abspath(os.path.join(out_dir, filename))
        
        self.schema = schema
        self.key_field = key_field
        self.hash_function = hash_function or self._default_hash
        self.io_counter = IOCounter()
        global D
        
        if not os.path.exists(self.filename):
            with open(self.filename, 'w+b') as f:
                pass
            D = 2
            self._init_buckets()
        else:
            D = self._read_global_depth()
            if D == 0:
                D = 2
                self._init_buckets()
    
    def _default_hash(self, key):
        if isinstance(key, int) or isinstance(key, float):
            return key % (2 ** D)
        elif isinstance(key, str):
            return hash(key) % (2 ** D)
        else:
            return hash(str(key)) % (2 ** D)
        
    def _read_global_depth(self):
        try:
            with open(self.filename, 'rb') as f:
                depth_data = f.read(4)
                self.io_counter.count_read(len(depth_data))
                count_read(len(depth_data))
                if len(depth_data) == 4:
                    return struct.unpack('i', depth_data)[0]
        except:
            pass
        return D

    def _init_buckets(self):
        with open(self.filename, 'w+b') as f:
            depth_data = struct.pack('i', D)
            f.write(depth_data)
            self.io_counter.count_write(len(depth_data))
            count_write(len(depth_data))
            
            for i in range(2 ** D):
                bucket_data = Bucket([], -1, self.schema).pack()
                f.write(bucket_data)
                self.io_counter.count_write(len(bucket_data))
                count_write(len(bucket_data))
    
    def get_bucket_index(self, key):
        return self.hash_function(key)

    def read_bucket(self, bucket_index):
        with open(self.filename, 'rb') as f:
            bucket_size = self.schema.size * BLOCK_FACTOR + 4
            offset = 4 + (bucket_index * bucket_size)
            f.seek(offset)
            data = f.read(bucket_size)
            
            self.io_counter.count_read(len(data))
            count_read(len(data))
            
            if len(data) < bucket_size:
                return Bucket([], -1, self.schema)
                
            return Bucket.unpack(data, self.schema)
    
    def write_bucket(self, bucket_index, bucket):
        with open(self.filename, 'r+b') as f:
            bucket_size = self.schema.size * BLOCK_FACTOR + 4
            offset = 4 + (bucket_index * bucket_size)
            
            f.seek(0, 2)
            current_size = f.tell()
            if offset + bucket_size > current_size:
                padding = b'\x00' * (offset + bucket_size - current_size)
                f.write(padding)
                self.io_counter.count_write(len(padding))
                count_write(len(padding))
            
            f.seek(offset)
            bucket_data = bucket.pack()
            f.write(bucket_data)
            
            self.io_counter.count_write(len(bucket_data))
            count_write(len(bucket_data))

    def _find_available_bucket_position(self):
        with open(self.filename, 'r+b') as f:
            f.seek(0, 2)
            bucket_size = self.schema.size * BLOCK_FACTOR + 4
            return (f.tell() - 4) // bucket_size
    
    def get_chain_length(self, bucket_index):
        current_bucket = self.read_bucket(bucket_index)
        chain_length = 0
        
        while current_bucket.next_bucket != -1:
            chain_length += 1
            current_bucket = self.read_bucket(current_bucket.next_bucket)
        
        return chain_length
    
    def add_overflow_bucket(self, bucket_index, record):
        bucket = self.read_bucket(bucket_index)
        current_bucket, current_index = bucket, bucket_index
        
        while current_bucket.next_bucket != -1:
            current_index = current_bucket.next_bucket
            current_bucket = self.read_bucket(current_index)
        
        new_bucket_index = self._find_available_bucket_position()
        current_bucket.next_bucket = new_bucket_index
        self.write_bucket(current_index, current_bucket)
        
        new_bucket = Bucket([record], -1, self.schema)
        self.write_bucket(new_bucket_index, new_bucket)
    
    def increment_global_depth(self):
        global D
        new_d = D + 1
        D = new_d
        with open(self.filename, 'r+b') as f:
            f.seek(0)
            f.write(struct.pack('i', D))
    
    def rebuild_with_complete_scan(self):
        all_records = []
        
        with open(self.filename, 'rb') as f:
            f.seek(0, 2)
            file_size = f.tell()
            f.seek(4)
            
            bucket_size = self.schema.size * BLOCK_FACTOR + 4
            while f.tell() + bucket_size <= file_size:
                bucket_data = f.read(bucket_size)
                if len(bucket_data) == bucket_size:
                    bucket = Bucket.unpack(bucket_data, self.schema)
                    for record in bucket.records:
                        if record.get(self.key_field) is not None:
                            all_records.append(record)
        
        self.increment_global_depth()
        new_d = self._read_global_depth()
        
        with open(self.filename, 'w+b') as f:
            f.write(struct.pack('i', new_d))
            
            for i in range(2 ** new_d):
                f.write(Bucket([], -1, self.schema).pack())
        
        for record in all_records:
            self._simple_insert(record)
    
    def _simple_insert(self, record):
        key_value = record.get(self.key_field)
        bucket_index = self.get_bucket_index(key_value)
        bucket = self.read_bucket(bucket_index)
        
        if len(bucket.records) < BLOCK_FACTOR:
            bucket.records.append(record)
            self.write_bucket(bucket_index, bucket)
        else:
            self.add_overflow_bucket(bucket_index, record)

    def insert(self, record):
        key_value = record.get(self.key_field)
        bucket_index = self.get_bucket_index(key_value)
        
        existing = self.search(key_value)
        if existing:
            return
        
        bucket = self.read_bucket(bucket_index)
        
        if len(bucket.records) < BLOCK_FACTOR:
            bucket.records.append(record)
            self.write_bucket(bucket_index, bucket)
            return
            
        if self.get_chain_length(bucket_index) < MAX_CHAINING:
            self.add_overflow_bucket(bucket_index, record)
            return
            
        self.rebuild_with_complete_scan()
        self._simple_insert(record)

    def search(self, key):
        bucket_index = self.get_bucket_index(key)
        bucket = self.read_bucket(bucket_index)
        
        for record in bucket.records:
            if record.get(self.key_field) == key:
                return record
        
        current_bucket = bucket
        while current_bucket.next_bucket != -1:
            current_bucket = self.read_bucket(current_bucket.next_bucket)
            for record in current_bucket.records:
                if record.get(self.key_field) == key:
                    return record
        
        return None
    
    def remove(self, key):
        bucket_index = self.get_bucket_index(key)
        bucket = self.read_bucket(bucket_index)
        
        for i, record in enumerate(bucket.records):
            if record.get(self.key_field) == key:
                del bucket.records[i]
                self.write_bucket(bucket_index, bucket)
                return True
        
        current_bucket = bucket
        while current_bucket.next_bucket != -1:
            next_index = current_bucket.next_bucket
            current_bucket = self.read_bucket(next_index)
            for i, record in enumerate(current_bucket.records):
                if record.get(self.key_field) == key:
                    del current_bucket.records[i]
                    self.write_bucket(next_index, current_bucket)
                    return True
        
        return False
    
    def reset_io_counters(self):
        self.io_counter.reset()
    
    def start_measurement(self):
        self.io_counter.start_timing()
    
    def stop_measurement(self):
        self.io_counter.stop_timing()
    
    def show_io_report(self, title="ExtendibleHashing Report"):
        self.io_counter.show_report(title)
    
    def get_io_stats(self):
        return {
            'reads': self.io_counter.reads,
            'writes': self.io_counter.writes,
            'read_bytes': self.io_counter.read_bytes,
            'write_bytes': self.io_counter.write_bytes,
            'total_time_ms': self.io_counter.total_time_ms
        }<|MERGE_RESOLUTION|>--- conflicted
+++ resolved
@@ -57,16 +57,10 @@
 
 class ExtendibleHashing:
     def __init__(self, filename: str, schema: Schema, key_field: str, hash_function=None):
-<<<<<<< HEAD
-        out_dir = os.path.abspath(os.path.join(os.path.dirname(__file__), '..', '..', 'out'))
-        os.makedirs(out_dir, exist_ok=True)
-        
-=======
         base_dir = os.path.abspath(os.path.join(os.path.dirname(__file__), '..', '..'))
         out_dir = os.path.join(base_dir, 'out')
         os.makedirs(out_dir, exist_ok=True)
 
->>>>>>> d2f50ff7
         if not filename.endswith('.dat'):
             filename = filename + '.dat'
         self.filename = os.path.abspath(os.path.join(out_dir, filename))
