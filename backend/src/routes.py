--- conflicted
+++ resolved
@@ -1,12 +1,7 @@
-<<<<<<< HEAD
-from fastapi import APIRouter
-from index.rtree_adapter import RTree
-=======
 from fastapi import APIRouter, HTTPException
 from pydantic import BaseModel
 from typing import List, Dict, Any, Optional
 import json
->>>>>>> 7ec5d421
 
 router = APIRouter()
 
